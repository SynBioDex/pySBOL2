from abc import ABC, abstractmethod
import collections
import logging
import math
import os
import posixpath

import rdflib
from rdflib import Literal

from .config import Config
from .config import ConfigOptions
from .config import getHomespace
from .config import parseClassName
from .config import parsePropertyName
from .constants import *
from .sbolerror import SBOLError
from .sbolerror import SBOLErrorCode


def sort_version(obj):
    return obj.version


class Property(ABC):
    """Member properties of all SBOL objects are defined
    using a Property object.

    The Property class provides a generic interface for accessing SBOL objects.
    At a low level, the Property class converts SBOL data structures
    into RDF triples.
    """

    def __init__(self, property_owner, type_uri, lower_bound, upper_bound,
                 validation_rules, initial_value=None):
        """Construct a Property.

        :param property_owner: All Property objects must have a pointer back
        to their parent SBOLObject.
        :param type_uri: An RDF hash URI for this property, consisting
        of a namespace followed by an identifier.
        For example, Properties of SBOLObjects use URIs of the form
        http://sbols.org/v2#somePropertyName, where the identifier
        somePropertyName determines the appearance of XML nodes
        in an SBOL file. Alternatively, annotations in a custom namespace
        can be provided using a similarly formed hash URI
        in another namespace.
        :param lower_bound:
        :param upper_bound:
        :param validation_rules: A vector of externally defined ValidationRules
        The vector contains pointers to functions which correspond to
        the validation rules listed in the appendix of the formal
        SBOL specification document.  ValidationRules are automatically
        checked every time a setter or adder method is called and
        when Documents are read and written.
        :param initial_value: The initial value of the Property
        (int, str, float supported)
        """
        # Ensure property_owner has a properties attribute of type
        # dict.
        if not isinstance(property_owner.properties, dict):
            raise TypeError('property_owner.properties must be a dict')
        self._sbol_owner = property_owner
        if isinstance(type_uri, URIRef):
            self._rdf_type = type_uri
        elif isinstance(type_uri, str):
            self._rdf_type = URIRef(type_uri)
        else:
            raise ValueError("RDF type must be URIRef or str")
        self._lowerBound = lower_bound
        self._upperBound = upper_bound
        self._validation_rules = []
        self._validation_rules = validation_rules
        if initial_value is not None:
            self.value = initial_value

    @property
    def logger(self):
        logger = logging.getLogger('sbol')
        if not logger.hasHandlers():
            # If there are no handlers, nobody has initialized
            # logging.  Configure logging here so we have a chance of
            # seeing the messages.
            logging.basicConfig()
        return logger

    def getTypeURI(self):
        """

        :return: URI representing the predicate.
        """
        return self._rdf_type

    def getOwner(self):
        """

        :return: The owner of this Property.
        """
        return self._sbol_owner

    def getRawValue(self):
        if self._rdf_type not in self._sbol_owner.properties:
            return None
        properties = self._sbol_owner.properties[self._rdf_type]
        if self._upperBound == '1':
            try:
                return properties[-1]
            except IndexError:
                # List is empty
                return None
        # upperbound is not 1, just return the list
        return properties

    @property
    def value(self):
        raise NotImplementedError("getter is only implemented by subclasses")

    @value.setter
    def value(self, new_value):
        self.set(new_value)

    @abstractmethod
    def set(self, new_value):
        raise NotImplementedError("set() is only implemented by subclasses")

    @abstractmethod
    def add(self, new_value):
        """Appends the new value to a list of values,
        for properties that allow it."""
        raise NotImplementedError("add() is only implemented by subclasses")

    def remove(self, index):
        """Remove a property value. By default, we assume this is a literal
        located at index 0.
        """
        if self._sbol_owner is not None:
            if self._rdf_type in self._sbol_owner.properties:
                properties = self._sbol_owner.properties[self._rdf_type]
                if index >= len(properties):
                    raise SBOLError('Index out of range',
                                    SBOLErrorCode.SBOL_ERROR_INVALID_ARGUMENT)
                if len(properties) == 1:
                    self.clear()
                else:
                    del properties[index]
        else:
            self.logger.error("Unable to update property: SBOL owner not set.")

    def clear(self):
        """Clear all property values."""
        properties = self._sbol_owner.properties[self._rdf_type]
        # current_value = properties[0]
        properties.clear()
        # if isinstance(current_value[0], URIRef):
        #     # this property is a uri
        #     properties.append('<>')
        # elif isinstance(current_value[0], Literal) and current_value[0].datatype == XSD.str:
        #     properties.append('""')

    def write(self):
        """Write property values."""
        subject = self._sbol_owner.identity.get()
        predicate = self._rdf_type
        obj = self.value
        print('Subject: ' + subject)
        print('Predicate: ' + predicate)
        print('Object: ' + obj)

    def find(self, query):
        """Check if a value in this property matches the query."""
        msg = '{}.find() not yet implemented for query {} of type {}'
        msg = msg.format(type(self).__name__, query, type(query))
        raise NotImplementedError(msg)

    def getLowerBound(self):
        return self._lowerBound

    @property
    def lower_bound(self):
        """Return the lower bound of the property as an integer.

        """
        return int(self._lowerBound)

    def getUpperBound(self):
        return self._upperBound

    @property
    def upper_bound(self):
        """Return the upper bound of the property as a number.  If the upper
        bound is '*', this value is math.inf. Otherwise the upper
        bound is converted to an integer and returned.

        """
        if self._upperBound == '*':
            return math.inf
        return int(self._upperBound)

    def validate(self, arg):
        if arg is None:
            # NOTE: Original libSBOL code has commented-out code for this case.
            raise TypeError("arg cannot be None")
        for validation_rule in self._validation_rules:
            validation_rule(self._sbol_owner, arg)

    def __contains__(self, item):
        try:
            obj = self.find(item)
        except SBOLError as err:
            if err.error_code() == SBOLErrorCode.NOT_FOUND_ERROR:
                return None
            if err.error_code() == SBOLErrorCode.SBOL_ERROR_NOT_FOUND:
                return None
        else:
            return bool(obj)

    def _isHidden(self):
        return self._rdf_type in self._sbol_owner.hidden_properties

    def __len__(self):
        if self._rdf_type not in self._sbol_owner.properties:
            return 0
        else:
            properties = self._sbol_owner.properties[self._rdf_type]
            return len(properties)

    def __str__(self):
        if self._rdf_type not in self._sbol_owner.properties:
            return ""
        else:
            return str(self._sbol_owner.properties[self._rdf_type])


class URIProperty(Property):
    @property
    def value(self):
        if self._upperBound == '1':
            return self.getSinglePropertyValue()
        else:
            return self.getPropertyValueList()

    def getSinglePropertyValue(self):
        if self._rdf_type not in self._sbol_owner.properties:
            return None
        properties = self._sbol_owner.properties[self._rdf_type]
        if len(properties) == 0:
            return None
        return properties[-1]

    def getPropertyValueList(self):
        if self._rdf_type not in self._sbol_owner.properties:
            return []
        properties = self._sbol_owner.properties[self._rdf_type]
        return properties.copy()

    @value.setter
    def value(self, new_value):
        self.set(new_value)

    def set(self, new_value):
        if self.getUpperBound() == '1':
            self.setSinglePropertyValue(new_value)
        else:
            self.setPropertyValueList(new_value)

    def setSinglePropertyValue(self, new_value):
        if type(new_value) is list:
            raise TypeError('The ' + str(self.getTypeURI()) +
                            ' property does not accept list arguments.')
        if self._rdf_type not in self._sbol_owner.properties:
            self._sbol_owner.properties[self._rdf_type] = []
        if new_value is None:
            return
        elif len(self._sbol_owner.properties[self._rdf_type]) == 0:
            self._sbol_owner.properties[self._rdf_type].append(URIRef(new_value))
        else:
            self._sbol_owner.properties[self._rdf_type][-1] = URIRef(new_value)

    def setPropertyValueList(self, new_value_list):
        if self._rdf_type not in self._sbol_owner.properties:
            self._sbol_owner.properties[self._rdf_type] = []
        if new_value_list is None:
            return
        else:
            if type(new_value_list) is list:
                for value in new_value_list:
                    if not isinstance(value, URIRef):
                        self.logger.warning('Value "' + str(value) +
                                            ' assigned to URIProperty ' +
                                            ' is of type ' + str(type(value)) +
                                            '. Wrapping it in: ' + str(URIRef))
                        value = URIRef(value)
                    self._sbol_owner.properties[self._rdf_type].append(value)
            else:
                # the list is actually not a list, but a single element, even
                # though lists are supported.
                self._sbol_owner.properties[self._rdf_type].append(
                    URIRef(new_value_list))

    def add(self, new_value):
        """Appends the new value to a list of values,
        for properties that allow it."""
        if self._sbol_owner is not None:
            if self._rdf_type not in self._sbol_owner.properties:
                self._sbol_owner.properties[self._rdf_type] = []
            properties = self._sbol_owner.properties[self._rdf_type]
            properties.append(URIRef(new_value))
        else:
            self.logger.error("Unable to update property: SBOL owner not set.")


class LiteralProperty(Property):

    def __init__(self, property_owner, type_uri, lower_bound, upper_bound,
                 validation_rules, initial_value=None):
        super().__init__(property_owner, type_uri, lower_bound, upper_bound,
                         validation_rules)
        if self._rdf_type not in self._sbol_owner.properties:
            self._sbol_owner.properties[self._rdf_type] = []
        if initial_value is not None:
            self.value = initial_value

    @property
    def value(self):
        if self._upperBound == '1':
            return self.getSinglePropertyValue()
        else:
            return self.getPropertyValueList()

    def getSinglePropertyValue(self):
        properties = self._sbol_owner.properties[self._rdf_type]
        if len(properties) == 0:
            return None
        # Just return the object by itself (not a list)
        return self.convert_to_user(properties[0])

    def getPropertyValueList(self):
        properties = self._sbol_owner.properties[self._rdf_type]
        return [self.convert_to_user(v) for v in properties]

    @value.setter
    def value(self, new_value):
        self.set(new_value)

    def set(self, new_value):
        if self.getUpperBound() == '1':
            self.setSinglePropertyValue(new_value)
        else:
            self.setPropertyValueList(new_value)

    def setSinglePropertyValue(self, new_value):
        new_value = self.convert_from_user(new_value)
        # clear out any old value
        self._sbol_owner.properties[self._rdf_type].clear()
        if new_value is None:
            # We've already cleared the value, do nothing else.
            return
        self._sbol_owner.properties[self._rdf_type].append(new_value)

    def setPropertyValueList(self, new_value):
        if not isinstance(new_value, collections.Iterable):
            raise TypeError('{} must be an iterable'.format(self.getTypeURI()))
        # Special case. Should we really support this?
        # Convert a string to a list of that string
        if isinstance(new_value, str):
            new_value = [new_value]
        new_value = [self.convert_from_user(v) for v in new_value]
        # should we filter out None in the list? I don't think so. If
        # the user put them there, then that's what they're going to
        # get.
        self._sbol_owner.properties[self._rdf_type] = new_value

    def add(self, new_value):
        property = self._sbol_owner.properties[self._rdf_type]
        if len(property) >= self.upper_bound:
            msg = 'Property {} has reached the upper bound of {}'
            msg = msg.format(self._rdf_type, self.upper_bound)
            raise ValueError(msg)
        new_value = self.convert_from_user(new_value)
        property.append(new_value)

    def convert_to_user(self, value):
        # Stored as a Literal, which is a str, which is what the user
        # wants. This is a no-op.
        return value

    def convert_from_user(self, value):
        # None is ok iff upper bound is 1 and lower bound is 0.
        # If upper bound > 1, attribute is a list and None is not a valid list
        # If lower bound > 0, attribute must have a value, so None is unacceptable
        if value is None and self.upper_bound == 1 and self.lower_bound == 0:
            return None
        if not isinstance(value, str):
            msg = '{} values must have type str'.format(self.getTypeURI())
            raise TypeError(msg)
        return Literal(value)


class TextProperty(LiteralProperty):

    # In the future, pull the convert_to_user and convert_from_user
    # methods out of LiteralProperty and into TextProperty. Then make
    # LiteralProperty an abstract base class.

    # For now, this class is just an alias to LiteralProperty
    pass


class OwnedObject(URIProperty):
    def __init__(self, property_owner, sbol_uri, builder, lower_bound, upper_bound,
                 validation_rules=None, first_object=None):
        """Initialize a container and optionally put the first object in it.
        If validation rules are specified, they will be checked upon initialization.

        builder is a function that takes a single argument, a string,
        and constructs an object of appropriate type for this
        OwnedObject instance. For instance, if this OwnedObject is
        intended to hold ComponentDefinitions, then the builder should
        return an object of type ComponentDefinition.

        """
        super().__init__(property_owner, sbol_uri, lower_bound, upper_bound,
                         validation_rules, first_object)
        if not callable(builder):
            msg = '{!r} object is not callable'
            raise TypeError(msg.format(type(builder)))
        self.builder = builder
        # Register Property in owner Object
        if self._sbol_owner is not None:
            self._sbol_owner.properties.pop(sbol_uri, None)
            self._sbol_owner.owned_objects[sbol_uri] = []  # vector of SBOLObjects
            if first_object is not None:
                self._sbol_owner.owned_objects[sbol_uri].append(first_object)

    def create(self, uri):
        """Creates an instance appropriate for this owned object collection.

        uri - the name of the object

        """
        obj = self.builder(uri=uri)
        self.add(obj)
        return obj

    def add(self, sbol_obj):
        if self._sbol_owner is not None:
            if sbol_obj.is_top_level() and self._sbol_owner.doc is not None:
                self._sbol_owner.doc.add(sbol_obj)
            else:
                object_store = self._sbol_owner.owned_objects[self._rdf_type]
                if sbol_obj in object_store:
                    raise SBOLError("The object " + sbol_obj.identity +
                                    " is already contained by the " +
                                    self._rdf_type + " property",
                                    SBOLErrorCode.SBOL_ERROR_URI_NOT_UNIQUE)
                # Add to Document and check for uniqueness of URI
                if self._sbol_owner.doc is not None:
                    sbol_obj.doc = self._sbol_owner.doc
                sbol_obj.parent = self._sbol_owner
                # Update URI for the argument object and all its children,
                # if SBOL-compliance is enabled.
                sbol_obj.update_uri()
                # Add to parent object
                object_store.append(sbol_obj)
                # Run validation rules
                # TODO

    def __getitem__(self, id):
        if type(id) is int:
            return self.get_int(id)
        if isinstance(id, str):
            return self.get_uri(rdflib.URIRef(id))
        # Anything other than int and str, covered above, is a problem
        errmsg = 'id must be str or int, got {!r}'.format(type(id))
        raise TypeError(errmsg)

    def get_int(self, id):
        object_store = self._sbol_owner.owned_objects[self._rdf_type]
        if id >= len(object_store):
            # Note: for loops expect an IndexError to be
            # raised to properly detect end of sequence
            raise IndexError
        return object_store[id]

    def find(self, query):
        if isinstance(query, str):
            return self.get_uri(rdflib.URIRef(query))
        errmsg = 'Invalid find query {} of type {}'
        errmsg = errmsg.format(query, type(query).__name__)
        raise TypeError(errmsg)

    def get_uri(self, id):
        if Config.getOption(ConfigOptions.VERBOSE.value) is True:
            print('SBOL compliant URIs are set to ' +
                  Config.getOption(ConfigOptions.SBOL_COMPLIANT_URIS.value))
            print('SBOL typed URIs are set to ' +
                  Config.getOption(ConfigOptions.SBOL_TYPED_URIS.value))
            print('Searching for ' + id)
        # Search this property's object store for the uri
        object_store = self._sbol_owner.owned_objects[self._rdf_type]
        for obj in object_store:
            if id == obj.identity:
                return obj
        # If searching by the full URI fails, assume the user is searching
        # for an SBOL-compliant URI using the displayId only
        # Form compliant URI for child object
        parent_obj = self._sbol_owner
        resource_namespaces = []
        resource_namespaces.append(getHomespace())
        if parent_obj.doc is not None:
            for ns in parent_obj.doc.resource_namespaces:
                resource_namespaces.append(ns)
        # Check for regular, SBOL-compliant URIs
        obj = self.find_resource(id, resource_namespaces,
                                 object_store, parent_obj, typedURI=False)
        if obj is not None:
            return obj
        else:
            obj = self.find_resource(id, resource_namespaces,
                                     object_store, parent_obj, typedURI=True)
            if obj is not None:
                return obj
            else:
                msg = 'Object {} not found'.format(id)
                raise SBOLError(msg, SBOLErrorCode.NOT_FOUND_ERROR)

    def find_resource(self, uri, resource_namespaces, object_store,
                      parent_obj, typedURI=False):
        persistentIdentity = ''
        for ns in resource_namespaces:
            # Assume the parent object is TopLevel and form the compliant URI
            if typedURI is True:
                compliant_uri = posixpath.join(ns, parseClassName(self._rdf_type), uri)
            else:
                compliant_uri = posixpath.join(ns, uri)
            compliant_uri += os.sep
            compliant_uri = URIRef(compliant_uri)
            persistent_id_matches = []
            if Config.getOption('verbose') is True:
                print('Searching for TopLevel: ' + compliant_uri)
            for obj in object_store:
                if compliant_uri in obj.identity:
                    persistent_id_matches.append(obj)
                # Sort objects with same persistentIdentity by version
                # TODO is this right?
                persistent_id_matches.sort(key=sort_version)
            # If objects matching the persistentIdentity were found,
            # return the most recent version
            if len(persistent_id_matches) > 0:
                return persistent_id_matches[-1]
            # Assume the object is not TopLevel # TODO What is this for?
            if (SBOL_PERSISTENT_IDENTITY in parent_obj.properties
                    and parent_obj.properties[SBOL_PERSISTENT_IDENTITY]):
                persistentIdentity = parent_obj.properties[SBOL_PERSISTENT_IDENTITY][0]
            if (SBOL_VERSION in parent_obj.properties
                    and parent_obj.properties[SBOL_VERSION]):
                version = parent_obj.properties[SBOL_VERSION][0]
                compliant_uri = posixpath.join(persistentIdentity, uri, version)
            else:
                compliant_uri = posixpath.join(persistentIdentity, uri)
            if Config.getOption(ConfigOptions.VERBOSE.value) is True:
                print('Searching for non-TopLevel: ' + compliant_uri)
            for obj in object_store:
                if obj.identity == compliant_uri:
                    return obj

    def get(self, uri):
        # TODO: orig getter contains a size check when uri is a constant string
        if uri == '':
            return self._sbol_owner.owned_objects[self._rdf_type][0]
        else:
            return self.__getitem__(uri)

    def __setitem__(self, rdf_type, sbol_obj):
        # NOTE: custom implementation. Not sure where this is defined
        # in the original code.
        if self._sbol_owner.is_top_level():
            doc = self._sbol_owner.doc
            if self._isHidden() and doc.find(sbol_obj.identity):
                # In order to avoid a duplicate URI error, don't attempt
                # to add the object if this is a hidden property,
                pass
            else:
                doc.add(sbol_obj)
        # Add to parent object
        if len(self._sbol_owner.owned_objects[rdf_type]) == 0:
            self._sbol_owner.owned_objects[rdf_type].append(sbol_obj)
        else:
            raise SBOLError("Cannot set " + parsePropertyName(rdf_type) +
                            " property. The property is already set. "
                            "Call remove before attempting to "
                            "overwrite the value.",
                            SBOLErrorCode.SBOL_ERROR_INVALID_ARGUMENT)
        sbol_obj.parent = self._sbol_owner
        # Update URI for the argument object and all its children,
        # if SBOL-compliance is enabled.
        sbol_obj.update_uri()

        # Run validation rules
        # TODO

    @property
    def value(self):
        if self._upperBound == '1':
            return self.getSinglePropertyValue()
        else:
            return self.getPropertyValueList()

    @value.setter
    def value(self, new_value):
        if new_value is not None:
            self.set(new_value)

    def set(self, sbol_obj):
        """Sets the first object in the container"""
        if self._sbol_owner.is_top_level():
            doc = self._sbol_owner.doc
            if self._isHidden() and doc.find(sbol_obj.identity):
                # In order to avoid a duplicate URI error, don't attempt
                # to add the object if this is a hidden property,
                pass
            else:
                doc.add(sbol_obj)
        self.set_notoplevelcheck(sbol_obj)

    def set_notoplevelcheck(self, sbol_obj):
        # Add to parent object
        if self._rdf_type not in self._sbol_owner.owned_objects:
            self._sbol_owner.owned_objects[self._rdf_type] = []
        if len(self._sbol_owner.owned_objects[self._rdf_type]) == 0:
            self._sbol_owner.owned_objects[self._rdf_type].append(sbol_obj)
        else:
            raise SBOLError("Cannot set " + parsePropertyName(self._rdf_type) +
                            " property. The property is already set. "
                            "Call remove before attempting to "
                            "overwrite the value.",
                            SBOLErrorCode.SBOL_ERROR_INVALID_ARGUMENT)
        sbol_obj.parent = self._sbol_owner
        # Update URI for the argument object and all its children,
        # if SBOL-compliance is enabled.
        sbol_obj.update_uri()

        # Run validation rules
        # TODO

    def remove(self, identifier):
        """id can be either an integer index or a string URI"""
        if type(identifier) is int:
            self.removeOwnedObject_int(identifier)
        elif type(identifier) is str:
            self.removeOwnedObject_str(identifier)
        else:
            raise TypeError('id parameter must be an integer index '
                            'or a string uri')

    def removeOwnedObject_int(self, index):
        if self._sbol_owner is not None:
            if self._rdf_type in self._sbol_owner.owned_objects:
                object_store = self._sbol_owner.owned_objects[self._rdf_type]
                if index >= len(object_store):
                    raise SBOLError("Index out of range",
                                    SBOLErrorCode.SBOL_ERROR_INVALID_ARGUMENT)
                obj = object_store[index]
                if self._sbol_owner.getTypeURI() == SBOL_DOCUMENT:
                    del obj.doc.SBOLObjects[obj.identity]
                # Erase nested, hidden TopLevel objects from Document
                if obj.doc is not None and obj.doc.find(obj.identity) is not None:
                    obj.doc = None  # TODO not sure what this does
                del object_store[index]
        else:
            raise Exception('This property is not defined in '
                            'the parent object')

    def removeOwnedObject_str(self, uri):
        if self._sbol_owner is not None:
            if self._rdf_type in self._sbol_owner.owned_objects:
                object_store = self._sbol_owner.owned_objects[self._rdf_type]
                for obj in object_store:
                    if uri == obj.identity:
                        object_store.remove(obj)  # TODO is there a better way?
                        # Erase TopLevel objects from Document
                        if self._sbol_owner.getTypeURI() == SBOL_DOCUMENT:
                            del obj.doc.SBOLObjects[uri]
                        # Erase nested, hidden TopLevel objects from Document
                        if obj.doc is not None and obj.doc.find(uri) is not None:
                            obj.doc = None  # TODO not sure what this does
                        return obj

    def clear(self):
        if self._sbol_owner is not None:
            if self._rdf_type in self._sbol_owner.owned_objects:
                object_store = self._sbol_owner.owned_objects[self._rdf_type]
                for obj in object_store:
                    if obj.is_top_level() and obj.doc is not None:
                        obj.doc.SBOLObjects.remove(obj.identity)
                object_store.clear()

    def __len__(self):
        if self._rdf_type not in self._sbol_owner.owned_objects:
            return 0
        else:
            object_store = self._sbol_owner.owned_objects[self._rdf_type]
            return len(object_store)


class ReferencedObject(Property):
    def __init__(self, property_owner, type_uri, reference_type_uri,
                 lower_bound, upper_bound, validation_rules,
                 initial_value=None):
        super().__init__(property_owner, type_uri, lower_bound, upper_bound,
                         validation_rules, initial_value)
        self.reference_type_uri = reference_type_uri
        if self._sbol_owner is not None:
            property_store = []
            self._sbol_owner.properties[type_uri] = property_store

    def get(self, item):
        """Return reference object at this index.
        :param item (int) the index
        """
        reference_store = self._sbol_owner.properties[self._rdf_type]
        return reference_store[item]

<<<<<<< HEAD
    def set(self, uri):
        # TODO for parity with Property, this should perhaps be split into calls to two 
        # subordinate methods for setSinglePropertyValue and setPropertyValueList
        if self._sbol_owner is not None:
            if self._upperBound == '1':
                self._sbol_owner.properties[self._rdf_type] = uri
            else:
                if type(uri) == list:
                    self._sbol_owner.properties[self._rdf_type] = uri
                else:
                    self._sbol_owner.properties[self._rdf_type] = [uri]
=======
    def set(self, new_value):
        if self._sbol_owner is None:
            # Not sure we should raise this, but I'm guessing it would
            # be good to know.
            # TODO: convert this to a better Python exception or to an
            # SBOL exception
            raise Exception('No owner for referenced value')
        if self.getUpperBound() == '1':
            self.setSinglePropertyValue(new_value)
>>>>>>> f84ffab8
        else:
            self.setPropertyValueList(new_value)

    def _to_uri(self, obj):
        """Converts strings, URIRefs, and sbol.Identified instances into
        rdflib.URIRefs.

        """
        if isinstance(obj, str):
            return rdflib.URIRef(obj)
        if hasattr(obj, '__uri__'):
            # SBOLObjects have a __uri__ method, and others can too
            return obj.__uri__()
        errmsg = 'Cannot convert {} of type {} to a referenced object'
        raise TypeError(errmsg.format(obj, type(obj)))

    def setSinglePropertyValue(self, new_value):
        self._sbol_owner.properties[self._rdf_type] = [self._to_uri(new_value)]

    def setPropertyValueList(self, new_value):
        if hasattr(new_value, '__uri__'):
            # Convert to URI
            # SBOLObjects have a __uri__ method, and others can too
            new_value = new_value.__uri__()
        if isinstance(new_value, str):
            # Turn it into a list
            new_value = [new_value]
        if isinstance(new_value, collections.Iterable):
            # Convert the items to URIRefs
            new_value = list([self._to_uri(x) for x in new_value])
        self._sbol_owner.properties[self._rdf_type] = new_value

    def add(self, uri):
        # Does anyone call this method? If so, it needs to be properly
        # implemented.
        raise Exception('Should ReferencedObject.add be deprecated?')
        if self._sbol_owner is not None:
            if self._rdf_type not in self._sbol_owner.properties:
                self._sbol_owner.properties[self._rdf_type] = []
            self._sbol_owner.properties[self._rdf_type].append(uri)
        else:
            # NOTE: we could raise an exception here, but
            # the original code is not doing anything in this case.
            print('Unable to set item. SBOL owner was None.')

    def addReference(self, uri):
        # Does anyone call this method? If so, it needs to be properly
        # implemented.
        raise Exception('Should ReferencedObject.addReference be deprecated?')
        self._sbol_owner.properties[self._rdf_type].append(uri)

    def _ensure_uri_ref(self, thing):
        """This method ensures that what gets returned is an rdflib.URIRef. If
        the set methods are working properly, this should be
        unnecessary. Hence the warning message if what it finds is not
        a URIRef. The goal is to remove this method eventually.

        """
        if isinstance(thing, rdflib.URIRef):
            return thing
        self.logger.warning('ReferencedObject was not a URIRef: {}'.format(thing))
        return rdflib.URIRef(thing)

    @property
    def value(self):
        raw_value = self.getRawValue()
        if self._upperBound == '1':
            return self._ensure_uri_ref(raw_value)
        else:
            result = [self._ensure_uri_ref(rval) for rval in raw_value]
            # Return a list, not a generator. Consumers are expecting a list.
            return list(result)

    @value.setter
    def value(self, new_value):
        self.set(new_value)<|MERGE_RESOLUTION|>--- conflicted
+++ resolved
@@ -721,19 +721,6 @@
         reference_store = self._sbol_owner.properties[self._rdf_type]
         return reference_store[item]
 
-<<<<<<< HEAD
-    def set(self, uri):
-        # TODO for parity with Property, this should perhaps be split into calls to two 
-        # subordinate methods for setSinglePropertyValue and setPropertyValueList
-        if self._sbol_owner is not None:
-            if self._upperBound == '1':
-                self._sbol_owner.properties[self._rdf_type] = uri
-            else:
-                if type(uri) == list:
-                    self._sbol_owner.properties[self._rdf_type] = uri
-                else:
-                    self._sbol_owner.properties[self._rdf_type] = [uri]
-=======
     def set(self, new_value):
         if self._sbol_owner is None:
             # Not sure we should raise this, but I'm guessing it would
@@ -743,7 +730,6 @@
             raise Exception('No owner for referenced value')
         if self.getUpperBound() == '1':
             self.setSinglePropertyValue(new_value)
->>>>>>> f84ffab8
         else:
             self.setPropertyValueList(new_value)
 
