--- conflicted
+++ resolved
@@ -182,7 +182,6 @@
         with self.assertRaises(ValueError):
             doc.addNamespace('http://examples.org', 'foo')
 
-<<<<<<< HEAD
     def test_doc(self):
         doc = sbol.Document()
         # This was actually broken, so don't laugh at it
@@ -192,14 +191,13 @@
         m = md.modules.create('bar')
         self.assertEqual(doc, m.doc)
 
-=======
     def test_eq(self):
         doc = sbol.Document()
         doc2 = sbol.Document()
         self.assertEqual(doc, doc2)
         doc.addNamespace('http://example.org#', 'bar')
         self.assertNotEqual(doc, doc2)
->>>>>>> 197f017b
+
 
 if __name__ == '__main__':
     unittest.main()