--- conflicted
+++ resolved
@@ -446,7 +446,6 @@
     def getTypeURI(self):
         return SBOL_COMPONENT_DEFINITION
 
-<<<<<<< HEAD
     def hasUpstreamComponent(self, component):
         if len(self.sequenceConstraints) < 1:
             raise SBOLError(SBOL_ERROR_NOT_FOUND, 'Cannot determine upstream Component. '
@@ -690,7 +689,6 @@
                 self.sequences = seq.identity
 
         return self.sequence.compile(assembly_method=assembly_method)
-=======
 
 def libsbol_rule_20(sbol_obj, arg):
     """Synchronizes ComponentDefinition.sequence with ComponentDefinition.sequences.
@@ -708,5 +706,4 @@
         msg = msg.format(Sequence.__name__, type(arg).__name__)
         raise SBOLError(msg, SBOLErrorCode.SBOL_ERROR_INVALID_ARGUMENT)
     if arg.identity not in sbol_obj.sequences:
-        sbol_obj.sequences = [arg.identity]
->>>>>>> 2339275e
+        sbol_obj.sequences = [arg.identity]