--- conflicted
+++ resolved
@@ -820,13 +820,6 @@
                         # Erase TopLevel objects from Document
                         if self._sbol_owner.getTypeURI() == SBOL_DOCUMENT:
                             del obj.doc.SBOLObjects[rdflib.URIRef(uri)]
-<<<<<<< HEAD
-=======
-                        # Erase nested, hidden TopLevel objects from Document
-                        if obj.doc is not None and obj.doc.find(uri) is not None:
-                            obj.doc = None  # TODO not sure what this does
-                        self.validate(None)
->>>>>>> af22a906
                         return obj
 
     def clear(self):
